--- conflicted
+++ resolved
@@ -16,11 +16,7 @@
 from requests.models import REDIRECT_STATI
 
 
-<<<<<<< HEAD
-__version__ = '0.19'
-=======
 __version__ = '0.20'
->>>>>>> a9958132
 
 __all__ = [
     'Config',
